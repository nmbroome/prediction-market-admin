"use client";

import React, { useState } from "react";
import { Markets } from "@/lib/types";

type MarketsPageProps = {
  markets: Markets[];
};

const tags = [
  "All",
  "event",
  "election",
  "economy",
  "politics",
  "movies",
  "legal",
  "science",
  "bug",
  "feature",
];

const MarketsPage: React.FC<MarketsPageProps> = ({ markets }) => {
  const [selectedTag, setSelectedTag] = useState<string>("All");

  const handleTagClick = (tag: string) => {
    setSelectedTag(tag);
  };

  const filteredMarkets =
    selectedTag === "All"
      ? markets
      : markets.filter((market) =>
          market.description.toLowerCase().includes(selectedTag.toLowerCase())
        );

  return (
    <div>
      <h1 className="text-2xl font-bold text-center my-4">Markets Table</h1>

      {/* Tag Buttons */}
      <div className="flex flex-wrap justify-center gap-2 mb-4">
        {tags.map((tag) => (
          <button
            key={tag}
            className={`px-4 py-2 rounded ${
              selectedTag === tag
                ? "bg-blue-500 text-white"
                : "bg-gray-200 text-gray-800"
            } hover:bg-blue-400`}
            onClick={() => handleTagClick(tag)}
          >
            {tag}
          </button>
        ))}
      </div>

      {/* Markets Table */}
      <div className="flex items-center justify-center">
        <table className="min-w-full bg-white shadow-md rounded-lg overflow-hidden">
          <thead>
            <tr className="bg-gray-800 text-white border-b">
              <th className="px-4 py-2">Market Name</th>
              <th className="px-4 py-2">Description</th>
              <th className="px-4 py-2">Token Pool</th>
              <th className="px-4 py-2">Market Maker</th>
              <th className="px-4 py-2">Outcome</th>
            </tr>
          </thead>
<<<<<<< HEAD
          <tbody>
            {filteredMarkets.map((row, index) => (
=======
          <tbody className="text-black text-center">
            {markets.map((row, index) => (
>>>>>>> 18529dbc
              <tr
                key={row.marketId}
                className={`${
                  index % 2 === 0 ? "bg-gray-100" : "bg-gray-200"
                } border-b`}
              >
                <td className="px-4 py-2">{row.marketName}</td>
                <td className="px-4 py-2">{row.description}</td>
                <td className="px-4 py-2">{row.tokenPool}</td>
                <td className="px-4 py-2">{row.marketMaker}</td>
                <td className="px-4 py-2">{row.outcome}</td>
              </tr>
            ))}
          </tbody>
        </table>
      </div>
    </div>
  );
};

export default MarketsPage;<|MERGE_RESOLUTION|>--- conflicted
+++ resolved
@@ -67,13 +67,8 @@
               <th className="px-4 py-2">Outcome</th>
             </tr>
           </thead>
-<<<<<<< HEAD
-          <tbody>
+          <tbody className="text-black text-center">
             {filteredMarkets.map((row, index) => (
-=======
-          <tbody className="text-black text-center">
-            {markets.map((row, index) => (
->>>>>>> 18529dbc
               <tr
                 key={row.marketId}
                 className={`${
